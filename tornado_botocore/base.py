--- conflicted
+++ resolved
@@ -103,11 +103,7 @@
 
     def _make_api_call(self, operation_name, api_params, callback=None):
         operation_model = self.client._service_model.operation_model(operation_name)
-<<<<<<< HEAD
-        request_dict = self.client._convert_to_request_dict(api_params, operation_model, context={})
-=======
         request_dict = self.client._convert_to_request_dict(api_params, operation_model, {})
->>>>>>> f604c8fa
         return self._make_request(
             operation_model=operation_model,
             request_dict=request_dict,
